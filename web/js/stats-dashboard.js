--- conflicted
+++ resolved
@@ -7,7 +7,6 @@
     }
 
     async init() {
-<<<<<<< HEAD
         console.log('Initializing StatsDashboard...');
         
         // Wait a bit for DOM to be fully ready
@@ -21,8 +20,6 @@
             return;
         }
         
-=======
->>>>>>> 20e09ad4
         await this.loadOverviewStats();
     }
 
@@ -80,7 +77,6 @@
     }
 }
 
-<<<<<<< HEAD
 // Initialize dashboard when DataLoader has finished loading
 document.addEventListener('app-data-ready', () => {
     console.log('App data ready, initializing StatsDashboard');
@@ -93,10 +89,4 @@
         console.log('DataLoader event not received, initializing StatsDashboard anyway');
         window.statsDashboard = new StatsDashboard();
     }
-}, 5000);
-=======
-// Initialize dashboard when DOM is ready
-document.addEventListener('DOMContentLoaded', () => {
-    new StatsDashboard();
-});
->>>>>>> 20e09ad4
+}, 5000);